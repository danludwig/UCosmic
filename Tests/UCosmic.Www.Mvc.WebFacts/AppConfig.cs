﻿using System;
using System.Collections.Generic;
using System.Configuration;
using System.Threading;
using UCosmic.Www.Mvc.Areas.Identity.Mappers;

namespace UCosmic.Www.Mvc
{
    public static class AppConfig
    {
        public static string BaseUrl
        {
            get { return ConfigurationManager.AppSettings["BaseUrl"]; }
        }

        public static bool RestartDbServerBeforeTestRun
        {
            get
            {
                var config = ConfigurationManager.AppSettings["RestartDbServerBeforeTestRun"];
                return (config != null && config.Trim().Equals("true", StringComparison.OrdinalIgnoreCase));
            }
        }

        public static bool InitializeAndSeedDbBeforeTestRun
        {
            get
            {
                var config = ConfigurationManager.AppSettings["InitializeAndSeedDbBeforeTestRun"];
                return (config != null && config.Trim().Equals("true", StringComparison.OrdinalIgnoreCase));
            }
        }

        public static bool ClearTransportLevelErrorsAfterDbServerRestart
        {
            get
            {
                var config = ConfigurationManager.AppSettings["ClearTransportLevelErrorsAfterDbServerRestart"];
                return (config != null && config.Trim().Equals("true", StringComparison.OrdinalIgnoreCase));
            }
        }

        public static bool WarmUpBrowsersBeforeTestRun
        {
            get
            {
                var config = ConfigurationManager.AppSettings["WarmUpBrowsersBeforeTestRun"];
                return (config != null && config.Trim().Equals("true", StringComparison.OrdinalIgnoreCase));
            }
        }

        public static int DefaultWebDriverWaitSeconds
        {
            get
            {
                var config = ConfigurationManager.AppSettings["DefaultWebDriverWaitSeconds"];
                int value;
                if (!string.IsNullOrWhiteSpace(config) && int.TryParse(config, out value))
                {
                    return value;
                }
                return 5;
            }
        }

        public static int BrowserWindowWidth
        {
            get
            {
                var config = ConfigurationManager.AppSettings["BrowserWindowWidth"];
                int value;
                if (!string.IsNullOrWhiteSpace(config) && int.TryParse(config, out value))
                {
                    return value;
                }
                return 1024;
            }
        }

        public static int BrowserWindowLeft
        {
            get
            {
                var config = ConfigurationManager.AppSettings["BrowserWindowLeft"];
                int value;
                if (!string.IsNullOrWhiteSpace(config) && int.TryParse(config, out value))
                {
                    return value;
                }
                return 0;
            }
        }

        public static int ChromeWindowLeft
        {
            get
            {
                var config = ConfigurationManager.AppSettings["ChromeWindowLeft"];
                int value;
                if (!string.IsNullOrWhiteSpace(config) && int.TryParse(config, out value))
                {
                    return value;
                }
                return 0;
            }
        }

        public static int FirefoxWindowLeft
        {
            get
            {
                var config = ConfigurationManager.AppSettings["FirefoxWindowLeft"];
                int value;
                if (!string.IsNullOrWhiteSpace(config) && int.TryParse(config, out value))
                {
                    return value;
                }
                return 0;
            }
        }

        public static int InternetExplorerWindowLeft
        {
            get
            {
                var config = ConfigurationManager.AppSettings["InternetExplorerWindowLeft"];
                int value;
                if (!string.IsNullOrWhiteSpace(config) && int.TryParse(config, out value))
                {
                    return value;
                }
                return 0;
            }
        }

        public static int InternetExplorerResetInterval
        {
            get
            {
                var config = ConfigurationManager.AppSettings["InternetExplorerResetInterval"];
                int value;
                if (!string.IsNullOrWhiteSpace(config) && int.TryParse(config, out value))
                {
                    return value;
                }
                return 0;
            }
        }

        public static int FirefoxResetInterval
        {
            get
            {
                var config = ConfigurationManager.AppSettings["FirefoxResetInterval"];
                int value;
                if (!string.IsNullOrWhiteSpace(config) && int.TryParse(config, out value))
                {
                    return value;
                }
                return 0;
            }
        }

        public static int ChromeResetInterval
        {
            get
            {
                var config = ConfigurationManager.AppSettings["ChromeResetInterval"];
                int value;
                if (!string.IsNullOrWhiteSpace(config) && int.TryParse(config, out value))
                {
                    return value;
                }
                return 0;
            }
        }

        public static string TestMailDelivery
        {
            get { return ConfigurationManager.AppSettings["TestMailDelivery"]; }
        }

        public static string TestMailInbox
        {
            get { return ConfigurationManager.AppSettings[AppSettingsKey.TestMailInbox.ToString()]; }
        }

        public static string TestMailReset
        {
            get { return ConfigurationManager.AppSettings["TestMailReset"]; }
        }

    }

    public static class RelativeUrl
    {
        public const string Home = "";
        public const string SignUp = SignUpRouteMapper.SendEmail.Route;
        public const string SignUpConfirmEmail = SignUpRouteMapper.ConfirmEmail.RouteForPost;
        public const string SignUpCreatePassword = SignUpRouteMapper.CreatePassword.Route;
        public const string SignUpCompleted = SignUpRouteMapper.SignIn.Route;
        public const string SignIn = "sign-in";
        public const string Me = "my/profile";

        private static readonly Dictionary<string, string> TitleToUrl = new Dictionary<string, string>
        {
            { "Home", Home },
<<<<<<< HEAD
=======
            { "Sign In", SignIn },
>>>>>>> 9da9b0c1
            { "Sign Up", SignUp },
            { "Sign Up Confirm Email", SignUpConfirmEmail },
            { "Sign Up Create Password", SignUpCreatePassword },
            { "Sign Up Completed", SignUpCompleted },
        };

        public static string For(string title)
        {
            if (TitleToUrl.ContainsKey(title))
                return TitleToUrl[title];

            throw new NotSupportedException(string.Format(
                "There is no URL mapped to the page with title '{0}'.", title));
        }
    }

    public static class AbsoluteUrl
    {
        public static readonly string Home = RelativeUrl.Home.ToAbsoluteUrl();
        public static readonly string SignIn = RelativeUrl.SignIn.ToAbsoluteUrl();
        public static readonly string Me = RelativeUrl.Me.ToAbsoluteUrl();
    }

    public static class ExtensionMethods
    {
        public static string ToAbsoluteUrl(this string relativeUrl)
        {
            return string.Format("{0}{1}", AppConfig.BaseUrl, relativeUrl);
        }

        public static string ToRelativeUrl(this string absoluteUrl)
        {
            return absoluteUrl.Replace(AppConfig.BaseUrl, string.Empty);
        }

        public static void WaitThisManyMilleseconds(this int millesecondsToWait)
        {
            // shortcut for sleeping the thread and waiting a specified time before continuing
            Thread.Sleep(millesecondsToWait);
        }

    }

}
<|MERGE_RESOLUTION|>--- conflicted
+++ resolved
@@ -1,255 +1,252 @@
-﻿using System;
-using System.Collections.Generic;
-using System.Configuration;
-using System.Threading;
-using UCosmic.Www.Mvc.Areas.Identity.Mappers;
-
-namespace UCosmic.Www.Mvc
-{
-    public static class AppConfig
-    {
-        public static string BaseUrl
-        {
-            get { return ConfigurationManager.AppSettings["BaseUrl"]; }
-        }
-
-        public static bool RestartDbServerBeforeTestRun
-        {
-            get
-            {
-                var config = ConfigurationManager.AppSettings["RestartDbServerBeforeTestRun"];
-                return (config != null && config.Trim().Equals("true", StringComparison.OrdinalIgnoreCase));
-            }
-        }
-
-        public static bool InitializeAndSeedDbBeforeTestRun
-        {
-            get
-            {
-                var config = ConfigurationManager.AppSettings["InitializeAndSeedDbBeforeTestRun"];
-                return (config != null && config.Trim().Equals("true", StringComparison.OrdinalIgnoreCase));
-            }
-        }
-
-        public static bool ClearTransportLevelErrorsAfterDbServerRestart
-        {
-            get
-            {
-                var config = ConfigurationManager.AppSettings["ClearTransportLevelErrorsAfterDbServerRestart"];
-                return (config != null && config.Trim().Equals("true", StringComparison.OrdinalIgnoreCase));
-            }
-        }
-
-        public static bool WarmUpBrowsersBeforeTestRun
-        {
-            get
-            {
-                var config = ConfigurationManager.AppSettings["WarmUpBrowsersBeforeTestRun"];
-                return (config != null && config.Trim().Equals("true", StringComparison.OrdinalIgnoreCase));
-            }
-        }
-
-        public static int DefaultWebDriverWaitSeconds
-        {
-            get
-            {
-                var config = ConfigurationManager.AppSettings["DefaultWebDriverWaitSeconds"];
-                int value;
-                if (!string.IsNullOrWhiteSpace(config) && int.TryParse(config, out value))
-                {
-                    return value;
-                }
-                return 5;
-            }
-        }
-
-        public static int BrowserWindowWidth
-        {
-            get
-            {
-                var config = ConfigurationManager.AppSettings["BrowserWindowWidth"];
-                int value;
-                if (!string.IsNullOrWhiteSpace(config) && int.TryParse(config, out value))
-                {
-                    return value;
-                }
-                return 1024;
-            }
-        }
-
-        public static int BrowserWindowLeft
-        {
-            get
-            {
-                var config = ConfigurationManager.AppSettings["BrowserWindowLeft"];
-                int value;
-                if (!string.IsNullOrWhiteSpace(config) && int.TryParse(config, out value))
-                {
-                    return value;
-                }
-                return 0;
-            }
-        }
-
-        public static int ChromeWindowLeft
-        {
-            get
-            {
-                var config = ConfigurationManager.AppSettings["ChromeWindowLeft"];
-                int value;
-                if (!string.IsNullOrWhiteSpace(config) && int.TryParse(config, out value))
-                {
-                    return value;
-                }
-                return 0;
-            }
-        }
-
-        public static int FirefoxWindowLeft
-        {
-            get
-            {
-                var config = ConfigurationManager.AppSettings["FirefoxWindowLeft"];
-                int value;
-                if (!string.IsNullOrWhiteSpace(config) && int.TryParse(config, out value))
-                {
-                    return value;
-                }
-                return 0;
-            }
-        }
-
-        public static int InternetExplorerWindowLeft
-        {
-            get
-            {
-                var config = ConfigurationManager.AppSettings["InternetExplorerWindowLeft"];
-                int value;
-                if (!string.IsNullOrWhiteSpace(config) && int.TryParse(config, out value))
-                {
-                    return value;
-                }
-                return 0;
-            }
-        }
-
-        public static int InternetExplorerResetInterval
-        {
-            get
-            {
-                var config = ConfigurationManager.AppSettings["InternetExplorerResetInterval"];
-                int value;
-                if (!string.IsNullOrWhiteSpace(config) && int.TryParse(config, out value))
-                {
-                    return value;
-                }
-                return 0;
-            }
-        }
-
-        public static int FirefoxResetInterval
-        {
-            get
-            {
-                var config = ConfigurationManager.AppSettings["FirefoxResetInterval"];
-                int value;
-                if (!string.IsNullOrWhiteSpace(config) && int.TryParse(config, out value))
-                {
-                    return value;
-                }
-                return 0;
-            }
-        }
-
-        public static int ChromeResetInterval
-        {
-            get
-            {
-                var config = ConfigurationManager.AppSettings["ChromeResetInterval"];
-                int value;
-                if (!string.IsNullOrWhiteSpace(config) && int.TryParse(config, out value))
-                {
-                    return value;
-                }
-                return 0;
-            }
-        }
-
-        public static string TestMailDelivery
-        {
-            get { return ConfigurationManager.AppSettings["TestMailDelivery"]; }
-        }
-
-        public static string TestMailInbox
-        {
-            get { return ConfigurationManager.AppSettings[AppSettingsKey.TestMailInbox.ToString()]; }
-        }
-
-        public static string TestMailReset
-        {
-            get { return ConfigurationManager.AppSettings["TestMailReset"]; }
-        }
-
-    }
-
-    public static class RelativeUrl
-    {
-        public const string Home = "";
-        public const string SignUp = SignUpRouteMapper.SendEmail.Route;
-        public const string SignUpConfirmEmail = SignUpRouteMapper.ConfirmEmail.RouteForPost;
-        public const string SignUpCreatePassword = SignUpRouteMapper.CreatePassword.Route;
-        public const string SignUpCompleted = SignUpRouteMapper.SignIn.Route;
-        public const string SignIn = "sign-in";
-        public const string Me = "my/profile";
-
-        private static readonly Dictionary<string, string> TitleToUrl = new Dictionary<string, string>
-        {
-            { "Home", Home },
-<<<<<<< HEAD
-=======
-            { "Sign In", SignIn },
->>>>>>> 9da9b0c1
-            { "Sign Up", SignUp },
-            { "Sign Up Confirm Email", SignUpConfirmEmail },
-            { "Sign Up Create Password", SignUpCreatePassword },
-            { "Sign Up Completed", SignUpCompleted },
-        };
-
-        public static string For(string title)
-        {
-            if (TitleToUrl.ContainsKey(title))
-                return TitleToUrl[title];
-
-            throw new NotSupportedException(string.Format(
-                "There is no URL mapped to the page with title '{0}'.", title));
-        }
-    }
-
-    public static class AbsoluteUrl
-    {
-        public static readonly string Home = RelativeUrl.Home.ToAbsoluteUrl();
-        public static readonly string SignIn = RelativeUrl.SignIn.ToAbsoluteUrl();
-        public static readonly string Me = RelativeUrl.Me.ToAbsoluteUrl();
-    }
-
-    public static class ExtensionMethods
-    {
-        public static string ToAbsoluteUrl(this string relativeUrl)
-        {
-            return string.Format("{0}{1}", AppConfig.BaseUrl, relativeUrl);
-        }
-
-        public static string ToRelativeUrl(this string absoluteUrl)
-        {
-            return absoluteUrl.Replace(AppConfig.BaseUrl, string.Empty);
-        }
-
-        public static void WaitThisManyMilleseconds(this int millesecondsToWait)
-        {
-            // shortcut for sleeping the thread and waiting a specified time before continuing
-            Thread.Sleep(millesecondsToWait);
-        }
-
-    }
-
-}
+﻿using System;
+using System.Collections.Generic;
+using System.Configuration;
+using System.Threading;
+using UCosmic.Www.Mvc.Areas.Identity.Mappers;
+
+namespace UCosmic.Www.Mvc
+{
+    public static class AppConfig
+    {
+        public static string BaseUrl
+        {
+            get { return ConfigurationManager.AppSettings["BaseUrl"]; }
+        }
+
+        public static bool RestartDbServerBeforeTestRun
+        {
+            get
+            {
+                var config = ConfigurationManager.AppSettings["RestartDbServerBeforeTestRun"];
+                return (config != null && config.Trim().Equals("true", StringComparison.OrdinalIgnoreCase));
+            }
+        }
+
+        public static bool InitializeAndSeedDbBeforeTestRun
+        {
+            get
+            {
+                var config = ConfigurationManager.AppSettings["InitializeAndSeedDbBeforeTestRun"];
+                return (config != null && config.Trim().Equals("true", StringComparison.OrdinalIgnoreCase));
+            }
+        }
+
+        public static bool ClearTransportLevelErrorsAfterDbServerRestart
+        {
+            get
+            {
+                var config = ConfigurationManager.AppSettings["ClearTransportLevelErrorsAfterDbServerRestart"];
+                return (config != null && config.Trim().Equals("true", StringComparison.OrdinalIgnoreCase));
+            }
+        }
+
+        public static bool WarmUpBrowsersBeforeTestRun
+        {
+            get
+            {
+                var config = ConfigurationManager.AppSettings["WarmUpBrowsersBeforeTestRun"];
+                return (config != null && config.Trim().Equals("true", StringComparison.OrdinalIgnoreCase));
+            }
+        }
+
+        public static int DefaultWebDriverWaitSeconds
+        {
+            get
+            {
+                var config = ConfigurationManager.AppSettings["DefaultWebDriverWaitSeconds"];
+                int value;
+                if (!string.IsNullOrWhiteSpace(config) && int.TryParse(config, out value))
+                {
+                    return value;
+                }
+                return 5;
+            }
+        }
+
+        public static int BrowserWindowWidth
+        {
+            get
+            {
+                var config = ConfigurationManager.AppSettings["BrowserWindowWidth"];
+                int value;
+                if (!string.IsNullOrWhiteSpace(config) && int.TryParse(config, out value))
+                {
+                    return value;
+                }
+                return 1024;
+            }
+        }
+
+        public static int BrowserWindowLeft
+        {
+            get
+            {
+                var config = ConfigurationManager.AppSettings["BrowserWindowLeft"];
+                int value;
+                if (!string.IsNullOrWhiteSpace(config) && int.TryParse(config, out value))
+                {
+                    return value;
+                }
+                return 0;
+            }
+        }
+
+        public static int ChromeWindowLeft
+        {
+            get
+            {
+                var config = ConfigurationManager.AppSettings["ChromeWindowLeft"];
+                int value;
+                if (!string.IsNullOrWhiteSpace(config) && int.TryParse(config, out value))
+                {
+                    return value;
+                }
+                return 0;
+            }
+        }
+
+        public static int FirefoxWindowLeft
+        {
+            get
+            {
+                var config = ConfigurationManager.AppSettings["FirefoxWindowLeft"];
+                int value;
+                if (!string.IsNullOrWhiteSpace(config) && int.TryParse(config, out value))
+                {
+                    return value;
+                }
+                return 0;
+            }
+        }
+
+        public static int InternetExplorerWindowLeft
+        {
+            get
+            {
+                var config = ConfigurationManager.AppSettings["InternetExplorerWindowLeft"];
+                int value;
+                if (!string.IsNullOrWhiteSpace(config) && int.TryParse(config, out value))
+                {
+                    return value;
+                }
+                return 0;
+            }
+        }
+
+        public static int InternetExplorerResetInterval
+        {
+            get
+            {
+                var config = ConfigurationManager.AppSettings["InternetExplorerResetInterval"];
+                int value;
+                if (!string.IsNullOrWhiteSpace(config) && int.TryParse(config, out value))
+                {
+                    return value;
+                }
+                return 0;
+            }
+        }
+
+        public static int FirefoxResetInterval
+        {
+            get
+            {
+                var config = ConfigurationManager.AppSettings["FirefoxResetInterval"];
+                int value;
+                if (!string.IsNullOrWhiteSpace(config) && int.TryParse(config, out value))
+                {
+                    return value;
+                }
+                return 0;
+            }
+        }
+
+        public static int ChromeResetInterval
+        {
+            get
+            {
+                var config = ConfigurationManager.AppSettings["ChromeResetInterval"];
+                int value;
+                if (!string.IsNullOrWhiteSpace(config) && int.TryParse(config, out value))
+                {
+                    return value;
+                }
+                return 0;
+            }
+        }
+
+        public static string TestMailDelivery
+        {
+            get { return ConfigurationManager.AppSettings["TestMailDelivery"]; }
+        }
+
+        public static string TestMailInbox
+        {
+            get { return ConfigurationManager.AppSettings[AppSettingsKey.TestMailInbox.ToString()]; }
+        }
+
+        public static string TestMailReset
+        {
+            get { return ConfigurationManager.AppSettings["TestMailReset"]; }
+        }
+
+    }
+
+    public static class RelativeUrl
+    {
+        public const string Home = "";
+        public const string SignUp = SignUpRouteMapper.SendEmail.Route;
+        public const string SignUpConfirmEmail = SignUpRouteMapper.ConfirmEmail.RouteForPost;
+        public const string SignUpCreatePassword = SignUpRouteMapper.CreatePassword.Route;
+        public const string SignUpCompleted = SignUpRouteMapper.SignIn.Route;
+        public const string SignIn = "sign-in";
+        public const string Me = "my/profile";
+
+        private static readonly Dictionary<string, string> TitleToUrl = new Dictionary<string, string>
+        {
+            { "Home", Home },
+            { "Sign In", SignIn },
+            { "Sign Up", SignUp },
+            { "Sign Up Confirm Email", SignUpConfirmEmail },
+            { "Sign Up Create Password", SignUpCreatePassword },
+            { "Sign Up Completed", SignUpCompleted },
+        };
+
+        public static string For(string title)
+        {
+            if (TitleToUrl.ContainsKey(title))
+                return TitleToUrl[title];
+
+            throw new NotSupportedException(string.Format(
+                "There is no URL mapped to the page with title '{0}'.", title));
+        }
+    }
+
+    public static class AbsoluteUrl
+    {
+        public static readonly string Home = RelativeUrl.Home.ToAbsoluteUrl();
+        public static readonly string SignIn = RelativeUrl.SignIn.ToAbsoluteUrl();
+        public static readonly string Me = RelativeUrl.Me.ToAbsoluteUrl();
+    }
+
+    public static class ExtensionMethods
+    {
+        public static string ToAbsoluteUrl(this string relativeUrl)
+        {
+            return string.Format("{0}{1}", AppConfig.BaseUrl, relativeUrl);
+        }
+
+        public static string ToRelativeUrl(this string absoluteUrl)
+        {
+            return absoluteUrl.Replace(AppConfig.BaseUrl, string.Empty);
+        }
+
+        public static void WaitThisManyMilleseconds(this int millesecondsToWait)
+        {
+            // shortcut for sleeping the thread and waiting a specified time before continuing
+            Thread.Sleep(millesecondsToWait);
+        }
+
+    }
+
+}